--- conflicted
+++ resolved
@@ -60,6 +60,8 @@
                 amount: getCartAmount() + delivery_fee
             }
 
+            let response;
+
             switch (method) {
                 case 'cod':
                     response = await axios.post(backendUrl + '/api/order/place', orderData, {headers: {token}});
@@ -68,48 +70,50 @@
                 case 'phonepe':
                     response = await axios.post(backendUrl + '/api/order/phonepe', orderData, {headers: {token}});
                     if (response.data.success) {
-                        window.location.href = response.data.payment_url;
+                        window.location.href = response.data.session_url;
+                    }
+                    break;
+                
+                case 'razorpay':
+                    try {
+                        const responseRazorpay = await axios.post(backendUrl + '/api/order/place-razorpay', orderData, { headers: { token } })
+                        if (responseRazorpay.data.success) {
+                            // Handle Razorpay payment flow
+                            toast.success('Razorpay payment initialized!')
+                            // You can add Razorpay payment handling here
+                        } else {
+                            toast.error(responseRazorpay.data.message || 'Failed to initialize Razorpay payment')
+                        }
+                    } catch (error) {
+                        console.log(error)
+                        toast.error(error.response?.data?.message || 'Failed to initialize Razorpay payment')
+                    }
+                    break;
+                
+                case 'stripe':
+                    try {
+                        const responseStripe = await axios.post(backendUrl + '/api/order/place-stripe', orderData, { headers: { token } })
+                        if (responseStripe.data.success) {
+                            // Handle Stripe payment flow
+                            toast.success('Stripe payment initialized!')
+                            // You can add Stripe payment handling here
+                        } else {
+                            toast.error(responseStripe.data.message || 'Failed to initialize Stripe payment')
+                        }
+                    } catch (error) {
+                        console.log(error)
+                        toast.error(error.response?.data?.message || 'Failed to initialize Stripe payment')
                     }
                     break;
                 
                 default:
                     break;
             }
-            else if (method === 'razorpay') {
-                try {
-                    const responseRazorpay = await axios.post(backendUrl + '/api/order/place-razorpay', orderData, { headers: { token } })
-                    if (responseRazorpay.data.success) {
-                        // Handle Razorpay payment flow
-                        toast.success('Razorpay payment initialized!')
-                        // You can add Razorpay payment handling here
-                    } else {
-                        toast.error(responseRazorpay.data.message || 'Failed to initialize Razorpay payment')
-                    }
-                } catch (error) {
-                    console.log(error)
-                    toast.error(error.response?.data?.message || 'Failed to initialize Razorpay payment')
-                }
-            }
-            else if (method === 'stripe') {
-                try {
-                    const responseStripe = await axios.post(backendUrl + '/api/order/place-stripe', orderData, { headers: { token } })
-                    if (responseStripe.data.success) {
-                        // Handle Stripe payment flow
-                        toast.success('Stripe payment initialized!')
-                        // You can add Stripe payment handling here
-                    } else {
-                        toast.error(responseStripe.data.message || 'Failed to initialize Stripe payment')
-                    }
-                } catch (error) {
-                    console.log(error)
-                    toast.error(error.response?.data?.message || 'Failed to initialize Stripe payment')
-                }
-            }
-
-            if (response.data.success) {
+
+            if (response && response.data.success) {
                 setCartItems({});
                 navigate('/orders');
-            } else {
+            } else if (response && !response.data.success) {
                 toast.error(response.data.message);
             }
         } catch (error) {
@@ -189,7 +193,6 @@
                         {/* Payment Method */}
                         <div className="border border-gray-200 rounded-xl p-5 space-y-3 bg-white shadow-sm">
                             <p className="text-lg sm:text-xl font-bold mb-2 text-gray-800">Payment Method</p>
-<<<<<<< HEAD
                             <div className="space-y-2">
                                 <div onClick={() => setMethod('cod')} className={`flex gap-4 items-center border p-4 rounded-lg cursor-pointer transition-all duration-200 ${method === 'cod' ? 'border-[#ff69b4] bg-pink-50' : 'border-gray-200 hover:border-gray-300'}`}>
                                     <input type="radio" checked={method === 'cod'} onChange={() => setMethod('cod')} className="text-pink-500 focus:ring-pink-500" />
@@ -200,19 +203,6 @@
                                     <input type="radio" checked={method === 'phonepe'} onChange={() => setMethod('phonepe')} className="text-pink-500 focus:ring-pink-500" />
                                     <PhonePeIcon />
                                     <span className="text-gray-900 font-medium">PhonePe</span>
-=======
-                            <div className='flex gap-3 flex-col lg:flex-row'>
-                                <div onClick={() => setMethod('cod')} className='flex items-center gap-3 border p-2 px-3 cursor-pointer'>
-                                    <p className={`min-w-3.5 h-3.5 border rounded-full ${method === 'cod' ? 'bg-green-400' : ''}`}></p>
-                                    <img className='h-5 mx-4' src={assets.cod_icon} alt="" />
-                                    <p className='text-gray-500 text-sm font-medium mx-4'>CASH ON DELIVERY</p>
-                                </div>
-                                
-                                <div onClick={() => setMethod('phonepe')} className='flex items-center gap-3 border p-2 px-3 cursor-pointer'>
-                                    <p className={`min-w-3.5 h-3.5 border rounded-full ${method === 'phonepe' ? 'bg-green-400' : ''}`}></p>
-                                    <img className='h-5 mx-4' src={assets.phonepe_logo} alt="" />
-                                    <p className='text-gray-500 text-sm font-medium mx-4'>PHONEPE</p>
->>>>>>> fa645180
                                 </div>
                                 <div onClick={() => setMethod('razorpay')} className={`flex gap-4 items-center border p-4 rounded-lg cursor-pointer transition-all duration-200 ${method === 'razorpay' ? 'border-[#ff69b4] bg-pink-50' : 'border-gray-200 hover:border-gray-300'}`}>
                                     <input type="radio" checked={method === 'razorpay'} onChange={() => setMethod('razorpay')} className="text-pink-500 focus:ring-pink-500" />
