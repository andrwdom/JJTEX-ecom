--- conflicted
+++ resolved
@@ -786,7 +786,6 @@
     }
 };
 
-<<<<<<< HEAD
 // Get order statistics (admin)
 const getOrderStats = async (req, res) => {
     try {
@@ -810,8 +809,6 @@
     }
 };
 
-export {verifyRazorpay, verifyStripe, verifyPhonePe, placeOrder, placeOrderRazorpay, placeOrderPhonePe, allOrders, userOrders, updateStatus, cancelOrder, getUserOrders, getAllOrders, checkPhonePeStatus, refundPhonePe, getOrderStats}
-=======
 const placeOrderStripe = async (req, res) => {
     try {
         res.json({ 
@@ -824,10 +821,9 @@
     }
 }
 
-export {verifyPhonePe, placeOrder, placeOrderPhonePe, allOrders, userOrders, updateStatus, cancelOrder, getUserOrders, getAllOrders, checkPhonePeStatus, refundPhonePe}
-
-
-
-
-
->>>>>>> fa645180
+export {verifyRazorpay, verifyStripe, verifyPhonePe, placeOrder, placeOrderRazorpay, placeOrderPhonePe, allOrders, userOrders, updateStatus, cancelOrder, getUserOrders, getAllOrders, checkPhonePeStatus, refundPhonePe, getOrderStats, placeOrderStripe}
+
+
+
+
+
